/*
 *  The RSA public-key cryptosystem
 *
 *  Copyright (C) 2006-2015, ARM Limited, All Rights Reserved
 *  SPDX-License-Identifier: Apache-2.0
 *
 *  Licensed under the Apache License, Version 2.0 (the "License"); you may
 *  not use this file except in compliance with the License.
 *  You may obtain a copy of the License at
 *
 *  http://www.apache.org/licenses/LICENSE-2.0
 *
 *  Unless required by applicable law or agreed to in writing, software
 *  distributed under the License is distributed on an "AS IS" BASIS, WITHOUT
 *  WARRANTIES OR CONDITIONS OF ANY KIND, either express or implied.
 *  See the License for the specific language governing permissions and
 *  limitations under the License.
 *
 *  This file is part of mbed TLS (https://tls.mbed.org)
 */

/*
 *  The following sources were referenced in the design of this implementation
 *  of the RSA algorithm:
 *
 *  [1] A method for obtaining digital signatures and public-key cryptosystems
 *      R Rivest, A Shamir, and L Adleman
 *      http://people.csail.mit.edu/rivest/pubs.html#RSA78
 *
 *  [2] Handbook of Applied Cryptography - 1997, Chapter 8
 *      Menezes, van Oorschot and Vanstone
 *
 *  [3] Malware Guard Extension: Using SGX to Conceal Cache Attacks
 *      Michael Schwarz, Samuel Weiser, Daniel Gruss, Clémentine Maurice and
 *      Stefan Mangard
 *      https://arxiv.org/abs/1702.08719v2
 *
 */

#if !defined(MBEDTLS_CONFIG_FILE)
#include "mbedtls/config.h"
#else
#include MBEDTLS_CONFIG_FILE
#endif

#if defined(MBEDTLS_RSA_C)

#include "mbedtls/rsa.h"
#include "mbedtls/rsa_internal.h"
#include "mbedtls/oid.h"

#include <string.h>

#if defined(MBEDTLS_PKCS1_V21)
#include "mbedtls/md.h"
#endif

#if defined(MBEDTLS_PKCS1_V15) && !defined(__OpenBSD__)
#include <stdlib.h>
#endif

#if defined(MBEDTLS_PLATFORM_C)
#include "mbedtls/platform.h"
#else
#include <stdio.h>
#define mbedtls_printf printf
#define mbedtls_calloc calloc
#define mbedtls_free   free
#endif

#if !defined(MBEDTLS_RSA_ALT)

/* Implementation that should never be optimized out by the compiler */
static void mbedtls_zeroize( void *v, size_t n ) {
    volatile unsigned char *p = (unsigned char*)v; while( n-- ) *p++ = 0;
}

/* constant-time buffer comparison */
static inline int mbedtls_safer_memcmp( const void *a, const void *b, size_t n )
{
    size_t i;
    const unsigned char *A = (const unsigned char *) a;
    const unsigned char *B = (const unsigned char *) b;
    unsigned char diff = 0;

    for( i = 0; i < n; i++ )
        diff |= A[i] ^ B[i];

    return( diff );
}

int mbedtls_rsa_import( mbedtls_rsa_context *ctx,
                        const mbedtls_mpi *N,
                        const mbedtls_mpi *P, const mbedtls_mpi *Q,
                        const mbedtls_mpi *D, const mbedtls_mpi *E )
{
    int ret;

    if( ( N != NULL && ( ret = mbedtls_mpi_copy( &ctx->N, N ) ) != 0 ) ||
        ( P != NULL && ( ret = mbedtls_mpi_copy( &ctx->P, P ) ) != 0 ) ||
        ( Q != NULL && ( ret = mbedtls_mpi_copy( &ctx->Q, Q ) ) != 0 ) ||
        ( D != NULL && ( ret = mbedtls_mpi_copy( &ctx->D, D ) ) != 0 ) ||
        ( E != NULL && ( ret = mbedtls_mpi_copy( &ctx->E, E ) ) != 0 ) )
    {
        return( MBEDTLS_ERR_RSA_BAD_INPUT_DATA + ret );
    }

    if( N != NULL )
        ctx->len = mbedtls_mpi_size( &ctx->N );

    return( 0 );
}

int mbedtls_rsa_import_raw( mbedtls_rsa_context *ctx,
                            unsigned char const *N, size_t N_len,
                            unsigned char const *P, size_t P_len,
                            unsigned char const *Q, size_t Q_len,
                            unsigned char const *D, size_t D_len,
                            unsigned char const *E, size_t E_len )
{
    int ret = 0;

    if( N != NULL )
    {
        MBEDTLS_MPI_CHK( mbedtls_mpi_read_binary( &ctx->N, N, N_len ) );
        ctx->len = mbedtls_mpi_size( &ctx->N );
    }

    if( P != NULL )
        MBEDTLS_MPI_CHK( mbedtls_mpi_read_binary( &ctx->P, P, P_len ) );

    if( Q != NULL )
        MBEDTLS_MPI_CHK( mbedtls_mpi_read_binary( &ctx->Q, Q, Q_len ) );

    if( D != NULL )
        MBEDTLS_MPI_CHK( mbedtls_mpi_read_binary( &ctx->D, D, D_len ) );

    if( E != NULL )
        MBEDTLS_MPI_CHK( mbedtls_mpi_read_binary( &ctx->E, E, E_len ) );

cleanup:

    if( ret != 0 )
        return( MBEDTLS_ERR_RSA_BAD_INPUT_DATA + ret );

    return( 0 );
}

/*
 * Checks whether the context fields are set in such a way
 * that the RSA primitives will be able to execute without error.
 * It does *not* make guarantees for consistency of the parameters.
 */
static int rsa_check_context( mbedtls_rsa_context const *ctx, int is_priv,
                              int blinding_needed )
{
#if !defined(MBEDTLS_RSA_NO_CRT)
    /* blinding_needed is only used for NO_CRT to decide whether
     * P,Q need to be present or not. */
    ((void) blinding_needed);
#endif

    if( ctx->len != mbedtls_mpi_size( &ctx->N ) ||
        ctx->len > MBEDTLS_MPI_MAX_SIZE )
    {
        return( MBEDTLS_ERR_RSA_BAD_INPUT_DATA );
    }

    /*
     * 1. Modular exponentiation needs positive, odd moduli.
     */

    /* Modular exponentiation wrt. N is always used for
     * RSA public key operations. */
    if( mbedtls_mpi_cmp_int( &ctx->N, 0 ) <= 0 ||
        mbedtls_mpi_get_bit( &ctx->N, 0 ) == 0  )
    {
        return( MBEDTLS_ERR_RSA_BAD_INPUT_DATA );
    }

#if !defined(MBEDTLS_RSA_NO_CRT)
    /* Modular exponentiation for P and Q is only
     * used for private key operations and if CRT
     * is used. */
    if( is_priv &&
        ( mbedtls_mpi_cmp_int( &ctx->P, 0 ) <= 0 ||
          mbedtls_mpi_get_bit( &ctx->P, 0 ) == 0 ||
          mbedtls_mpi_cmp_int( &ctx->Q, 0 ) <= 0 ||
          mbedtls_mpi_get_bit( &ctx->Q, 0 ) == 0  ) )
    {
        return( MBEDTLS_ERR_RSA_BAD_INPUT_DATA );
    }
#endif /* !MBEDTLS_RSA_NO_CRT */

    /*
     * 2. Exponents must be positive
     */

    /* Always need E for public key operations */
    if( mbedtls_mpi_cmp_int( &ctx->E, 0 ) <= 0 )
        return( MBEDTLS_ERR_RSA_BAD_INPUT_DATA );

#if defined(MBEDTLS_RSA_NO_CRT)
    /* For private key operations, use D or DP & DQ
     * as (unblinded) exponents. */
    if( is_priv && mbedtls_mpi_cmp_int( &ctx->D, 0 ) <= 0 )
        return( MBEDTLS_ERR_RSA_BAD_INPUT_DATA );
#else
    if( is_priv &&
        ( mbedtls_mpi_cmp_int( &ctx->DP, 0 ) <= 0 ||
          mbedtls_mpi_cmp_int( &ctx->DQ, 0 ) <= 0  ) )
    {
        return( MBEDTLS_ERR_RSA_BAD_INPUT_DATA );
    }
#endif /* MBEDTLS_RSA_NO_CRT */

    /* Blinding shouldn't make exponents negative either,
     * so check that P, Q >= 1 if that hasn't yet been
     * done as part of 1. */
#if defined(MBEDTLS_RSA_NO_CRT)
    if( is_priv && blinding_needed &&
        ( mbedtls_mpi_cmp_int( &ctx->P, 0 ) <= 0 ||
          mbedtls_mpi_cmp_int( &ctx->Q, 0 ) <= 0 ) )
    {
        return( MBEDTLS_ERR_RSA_BAD_INPUT_DATA );
    }
#endif

    /* It wouldn't lead to an error if it wasn't satisfied,
     * but check for QP >= 1 nonetheless. */
#if !defined(MBEDTLS_RSA_NO_CRT)
    if( is_priv &&
        mbedtls_mpi_cmp_int( &ctx->QP, 0 ) <= 0 )
    {
        return( MBEDTLS_ERR_RSA_BAD_INPUT_DATA );
    }
#endif

    return( 0 );
}

int mbedtls_rsa_complete( mbedtls_rsa_context *ctx )
{
    int ret = 0;

    const int have_N = ( mbedtls_mpi_cmp_int( &ctx->N, 0 ) != 0 );
    const int have_P = ( mbedtls_mpi_cmp_int( &ctx->P, 0 ) != 0 );
    const int have_Q = ( mbedtls_mpi_cmp_int( &ctx->Q, 0 ) != 0 );
    const int have_D = ( mbedtls_mpi_cmp_int( &ctx->D, 0 ) != 0 );
    const int have_E = ( mbedtls_mpi_cmp_int( &ctx->E, 0 ) != 0 );

    /*
     * Check whether provided parameters are enough
     * to deduce all others. The following incomplete
     * parameter sets for private keys are supported:
     *
     * (1) P, Q missing.
     * (2) D and potentially N missing.
     *
     */

    const int n_missing  =              have_P &&  have_Q &&  have_D && have_E;
    const int pq_missing =   have_N && !have_P && !have_Q &&  have_D && have_E;
    const int d_missing  =              have_P &&  have_Q && !have_D && have_E;
    const int is_pub     =   have_N && !have_P && !have_Q && !have_D && have_E;

    /* These three alternatives are mutually exclusive */
    const int is_priv = n_missing || pq_missing || d_missing;

    if( !is_priv && !is_pub )
        return( MBEDTLS_ERR_RSA_BAD_INPUT_DATA );

    /*
     * Step 1: Deduce N if P, Q are provided.
     */

    if( !have_N && have_P && have_Q )
    {
        if( ( ret = mbedtls_mpi_mul_mpi( &ctx->N, &ctx->P,
                                         &ctx->Q ) ) != 0 )
        {
            return( MBEDTLS_ERR_RSA_BAD_INPUT_DATA + ret );
        }

        ctx->len = mbedtls_mpi_size( &ctx->N );
    }

    /*
     * Step 2: Deduce and verify all remaining core parameters.
     */

    if( pq_missing )
    {
        ret = mbedtls_rsa_deduce_primes( &ctx->N, &ctx->E, &ctx->D,
                                         &ctx->P, &ctx->Q );
        if( ret != 0 )
            return( MBEDTLS_ERR_RSA_BAD_INPUT_DATA + ret );

    }
    else if( d_missing )
    {
        if( ( ret = mbedtls_rsa_deduce_private_exponent( &ctx->P,
                                                         &ctx->Q,
                                                         &ctx->E,
                                                         &ctx->D ) ) != 0 )
        {
            return( MBEDTLS_ERR_RSA_BAD_INPUT_DATA + ret );
        }
    }

    /*
     * Step 3: Deduce all additional parameters specific
     *         to our current RSA implementation.
     */

#if !defined(MBEDTLS_RSA_NO_CRT)
    if( is_priv )
    {
        ret = mbedtls_rsa_deduce_crt( &ctx->P,  &ctx->Q,  &ctx->D,
                                      &ctx->DP, &ctx->DQ, &ctx->QP );
        if( ret != 0 )
            return( MBEDTLS_ERR_RSA_BAD_INPUT_DATA + ret );
    }
#endif /* MBEDTLS_RSA_NO_CRT */

    /*
     * Step 3: Basic sanity checks
     */

    return( rsa_check_context( ctx, is_priv, 1 ) );
}

int mbedtls_rsa_export_raw( const mbedtls_rsa_context *ctx,
                            unsigned char *N, size_t N_len,
                            unsigned char *P, size_t P_len,
                            unsigned char *Q, size_t Q_len,
                            unsigned char *D, size_t D_len,
                            unsigned char *E, size_t E_len )
{
    int ret = 0;

    /* Check if key is private or public */
    const int is_priv =
        mbedtls_mpi_cmp_int( &ctx->N, 0 ) != 0 &&
        mbedtls_mpi_cmp_int( &ctx->P, 0 ) != 0 &&
        mbedtls_mpi_cmp_int( &ctx->Q, 0 ) != 0 &&
        mbedtls_mpi_cmp_int( &ctx->D, 0 ) != 0 &&
        mbedtls_mpi_cmp_int( &ctx->E, 0 ) != 0;

    if( !is_priv )
    {
        /* If we're trying to export private parameters for a public key,
         * something must be wrong. */
        if( P != NULL || Q != NULL || D != NULL )
            return( MBEDTLS_ERR_RSA_BAD_INPUT_DATA );

    }

    if( N != NULL )
        MBEDTLS_MPI_CHK( mbedtls_mpi_write_binary( &ctx->N, N, N_len ) );

    if( P != NULL )
        MBEDTLS_MPI_CHK( mbedtls_mpi_write_binary( &ctx->P, P, P_len ) );

    if( Q != NULL )
        MBEDTLS_MPI_CHK( mbedtls_mpi_write_binary( &ctx->Q, Q, Q_len ) );

    if( D != NULL )
        MBEDTLS_MPI_CHK( mbedtls_mpi_write_binary( &ctx->D, D, D_len ) );

    if( E != NULL )
        MBEDTLS_MPI_CHK( mbedtls_mpi_write_binary( &ctx->E, E, E_len ) );

cleanup:

    return( ret );
}

int mbedtls_rsa_export( const mbedtls_rsa_context *ctx,
                        mbedtls_mpi *N, mbedtls_mpi *P, mbedtls_mpi *Q,
                        mbedtls_mpi *D, mbedtls_mpi *E )
{
    int ret;

    /* Check if key is private or public */
    int is_priv =
        mbedtls_mpi_cmp_int( &ctx->N, 0 ) != 0 &&
        mbedtls_mpi_cmp_int( &ctx->P, 0 ) != 0 &&
        mbedtls_mpi_cmp_int( &ctx->Q, 0 ) != 0 &&
        mbedtls_mpi_cmp_int( &ctx->D, 0 ) != 0 &&
        mbedtls_mpi_cmp_int( &ctx->E, 0 ) != 0;

    if( !is_priv )
    {
        /* If we're trying to export private parameters for a public key,
         * something must be wrong. */
        if( P != NULL || Q != NULL || D != NULL )
            return( MBEDTLS_ERR_RSA_BAD_INPUT_DATA );

    }

    /* Export all requested core parameters. */

    if( ( N != NULL && ( ret = mbedtls_mpi_copy( N, &ctx->N ) ) != 0 ) ||
        ( P != NULL && ( ret = mbedtls_mpi_copy( P, &ctx->P ) ) != 0 ) ||
        ( Q != NULL && ( ret = mbedtls_mpi_copy( Q, &ctx->Q ) ) != 0 ) ||
        ( D != NULL && ( ret = mbedtls_mpi_copy( D, &ctx->D ) ) != 0 ) ||
        ( E != NULL && ( ret = mbedtls_mpi_copy( E, &ctx->E ) ) != 0 ) )
    {
        return( ret );
    }

    return( 0 );
}

/*
 * Export CRT parameters
 * This must also be implemented if CRT is not used, for being able to
 * write DER encoded RSA keys. The helper function mbedtls_rsa_deduce_crt
 * can be used in this case.
 */
int mbedtls_rsa_export_crt( const mbedtls_rsa_context *ctx,
                            mbedtls_mpi *DP, mbedtls_mpi *DQ, mbedtls_mpi *QP )
{
    int ret;

    /* Check if key is private or public */
    int is_priv =
        mbedtls_mpi_cmp_int( &ctx->N, 0 ) != 0 &&
        mbedtls_mpi_cmp_int( &ctx->P, 0 ) != 0 &&
        mbedtls_mpi_cmp_int( &ctx->Q, 0 ) != 0 &&
        mbedtls_mpi_cmp_int( &ctx->D, 0 ) != 0 &&
        mbedtls_mpi_cmp_int( &ctx->E, 0 ) != 0;

    if( !is_priv )
        return( MBEDTLS_ERR_RSA_BAD_INPUT_DATA );

#if !defined(MBEDTLS_RSA_NO_CRT)
    /* Export all requested blinding parameters. */
    if( ( DP != NULL && ( ret = mbedtls_mpi_copy( DP, &ctx->DP ) ) != 0 ) ||
        ( DQ != NULL && ( ret = mbedtls_mpi_copy( DQ, &ctx->DQ ) ) != 0 ) ||
        ( QP != NULL && ( ret = mbedtls_mpi_copy( QP, &ctx->QP ) ) != 0 ) )
    {
        return( MBEDTLS_ERR_RSA_BAD_INPUT_DATA + ret );
    }
#else
    if( ( ret = mbedtls_rsa_deduce_crt( &ctx->P, &ctx->Q, &ctx->D,
                                        DP, DQ, QP ) ) != 0 )
    {
        return( MBEDTLS_ERR_RSA_BAD_INPUT_DATA + ret );
    }
#endif

    return( 0 );
}

/*
 * Initialize an RSA context
 */
void mbedtls_rsa_init( mbedtls_rsa_context *ctx,
               int padding,
               int hash_id )
{
    memset( ctx, 0, sizeof( mbedtls_rsa_context ) );

    mbedtls_rsa_set_padding( ctx, padding, hash_id );

#if defined(MBEDTLS_THREADING_C)
    mbedtls_mutex_init( &ctx->mutex );
#endif
}

/*
 * Set padding for an existing RSA context
 */
void mbedtls_rsa_set_padding( mbedtls_rsa_context *ctx, int padding, int hash_id )
{
    ctx->padding = padding;
    ctx->hash_id = hash_id;
}

/*
 * Get length in bytes of RSA modulus
 */

size_t mbedtls_rsa_get_len( const mbedtls_rsa_context *ctx )
{
    return( ctx->len );
}


#if defined(MBEDTLS_GENPRIME)

/*
 * Generate an RSA keypair
 */
int mbedtls_rsa_gen_key( mbedtls_rsa_context *ctx,
                 int (*f_rng)(void *, unsigned char *, size_t),
                 void *p_rng,
                 unsigned int nbits, int exponent )
{
    int ret;
    mbedtls_mpi H, G;

    if( f_rng == NULL || nbits < 128 || exponent < 3 )
        return( MBEDTLS_ERR_RSA_BAD_INPUT_DATA );

    if( nbits % 2 )
        return( MBEDTLS_ERR_RSA_BAD_INPUT_DATA );

    mbedtls_mpi_init( &H );
    mbedtls_mpi_init( &G );

    /*
     * find primes P and Q with Q < P so that:
     * GCD( E, (P-1)*(Q-1) ) == 1
     */
    MBEDTLS_MPI_CHK( mbedtls_mpi_lset( &ctx->E, exponent ) );

    do
    {
        MBEDTLS_MPI_CHK( mbedtls_mpi_gen_prime( &ctx->P, nbits >> 1, 0,
                                                f_rng, p_rng ) );

        MBEDTLS_MPI_CHK( mbedtls_mpi_gen_prime( &ctx->Q, nbits >> 1, 0,
                                                f_rng, p_rng ) );

        if( mbedtls_mpi_cmp_mpi( &ctx->P, &ctx->Q ) == 0 )
            continue;

        MBEDTLS_MPI_CHK( mbedtls_mpi_mul_mpi( &ctx->N, &ctx->P, &ctx->Q ) );
        if( mbedtls_mpi_bitlen( &ctx->N ) != nbits )
            continue;

        if( mbedtls_mpi_cmp_mpi( &ctx->P, &ctx->Q ) < 0 )
            mbedtls_mpi_swap( &ctx->P, &ctx->Q );

        /* Temporarily replace P,Q by P-1, Q-1 */
        MBEDTLS_MPI_CHK( mbedtls_mpi_sub_int( &ctx->P, &ctx->P, 1 ) );
        MBEDTLS_MPI_CHK( mbedtls_mpi_sub_int( &ctx->Q, &ctx->Q, 1 ) );
        MBEDTLS_MPI_CHK( mbedtls_mpi_mul_mpi( &H, &ctx->P, &ctx->Q ) );
        MBEDTLS_MPI_CHK( mbedtls_mpi_gcd( &G, &ctx->E, &H  ) );
    }
    while( mbedtls_mpi_cmp_int( &G, 1 ) != 0 );

    /* Restore P,Q */
    MBEDTLS_MPI_CHK( mbedtls_mpi_add_int( &ctx->P,  &ctx->P, 1 ) );
    MBEDTLS_MPI_CHK( mbedtls_mpi_add_int( &ctx->Q,  &ctx->Q, 1 ) );

    ctx->len = mbedtls_mpi_size( &ctx->N );

    /*
     * D  = E^-1 mod ((P-1)*(Q-1))
     * DP = D mod (P - 1)
     * DQ = D mod (Q - 1)
     * QP = Q^-1 mod P
     */

    MBEDTLS_MPI_CHK( mbedtls_mpi_inv_mod( &ctx->D, &ctx->E, &H  ) );

#if !defined(MBEDTLS_RSA_NO_CRT)
    MBEDTLS_MPI_CHK( mbedtls_rsa_deduce_crt( &ctx->P, &ctx->Q, &ctx->D,
                                             &ctx->DP, &ctx->DQ, &ctx->QP ) );
#endif /* MBEDTLS_RSA_NO_CRT */

    /* Double-check */
    MBEDTLS_MPI_CHK( mbedtls_rsa_check_privkey( ctx ) );

cleanup:

    mbedtls_mpi_free( &H );
    mbedtls_mpi_free( &G );

    if( ret != 0 )
    {
        mbedtls_rsa_free( ctx );
        return( MBEDTLS_ERR_RSA_KEY_GEN_FAILED + ret );
    }

    return( 0 );
}

#endif /* MBEDTLS_GENPRIME */

/*
 * Check a public RSA key
 */
int mbedtls_rsa_check_pubkey( const mbedtls_rsa_context *ctx )
{
    if( rsa_check_context( ctx, 0 /* public */, 0 /* no blinding */ ) != 0 )
        return( MBEDTLS_ERR_RSA_KEY_CHECK_FAILED );

    if( mbedtls_mpi_bitlen( &ctx->N ) < 128 )
    {
        return( MBEDTLS_ERR_RSA_KEY_CHECK_FAILED );
    }

    if( mbedtls_mpi_get_bit( &ctx->E, 0 ) == 0 ||
        mbedtls_mpi_bitlen( &ctx->E )     < 2  ||
        mbedtls_mpi_cmp_mpi( &ctx->E, &ctx->N ) >= 0 )
    {
        return( MBEDTLS_ERR_RSA_KEY_CHECK_FAILED );
    }

    return( 0 );
}

/*
 * Check for the consistency of all fields in an RSA private key context
 */
int mbedtls_rsa_check_privkey( const mbedtls_rsa_context *ctx )
{
    if( mbedtls_rsa_check_pubkey( ctx ) != 0 ||
        rsa_check_context( ctx, 1 /* private */, 1 /* blinding */ ) != 0 )
    {
        return( MBEDTLS_ERR_RSA_KEY_CHECK_FAILED );
    }

    if( mbedtls_rsa_validate_params( &ctx->N, &ctx->P, &ctx->Q,
                                     &ctx->D, &ctx->E, NULL, NULL ) != 0 )
    {
        return( MBEDTLS_ERR_RSA_KEY_CHECK_FAILED );
    }

#if !defined(MBEDTLS_RSA_NO_CRT)
    else if( mbedtls_rsa_validate_crt( &ctx->P, &ctx->Q, &ctx->D,
                                       &ctx->DP, &ctx->DQ, &ctx->QP ) != 0 )
    {
        return( MBEDTLS_ERR_RSA_KEY_CHECK_FAILED );
    }
#endif

    return( 0 );
}

/*
 * Check if contexts holding a public and private key match
 */
int mbedtls_rsa_check_pub_priv( const mbedtls_rsa_context *pub,
                                const mbedtls_rsa_context *prv )
{
    if( mbedtls_rsa_check_pubkey( pub )  != 0 ||
        mbedtls_rsa_check_privkey( prv ) != 0 )
    {
        return( MBEDTLS_ERR_RSA_KEY_CHECK_FAILED );
    }

    if( mbedtls_mpi_cmp_mpi( &pub->N, &prv->N ) != 0 ||
        mbedtls_mpi_cmp_mpi( &pub->E, &prv->E ) != 0 )
    {
        return( MBEDTLS_ERR_RSA_KEY_CHECK_FAILED );
    }

    return( 0 );
}

/*
 * Do an RSA public key operation
 */
int mbedtls_rsa_public( mbedtls_rsa_context *ctx,
                const unsigned char *input,
                unsigned char *output )
{
    int ret;
    size_t olen;
    mbedtls_mpi T;

    if( rsa_check_context( ctx, 0 /* public */, 0 /* no blinding */ ) )
        return( MBEDTLS_ERR_RSA_BAD_INPUT_DATA );

    mbedtls_mpi_init( &T );

#if defined(MBEDTLS_THREADING_C)
    if( ( ret = mbedtls_mutex_lock( &ctx->mutex ) ) != 0 )
        return( ret );
#endif

    MBEDTLS_MPI_CHK( mbedtls_mpi_read_binary( &T, input, ctx->len ) );

    if( mbedtls_mpi_cmp_mpi( &T, &ctx->N ) >= 0 )
    {
        ret = MBEDTLS_ERR_MPI_BAD_INPUT_DATA;
        goto cleanup;
    }

    olen = ctx->len;
    MBEDTLS_MPI_CHK( mbedtls_mpi_exp_mod( &T, &T, &ctx->E, &ctx->N, &ctx->RN ) );
    MBEDTLS_MPI_CHK( mbedtls_mpi_write_binary( &T, output, olen ) );

cleanup:
#if defined(MBEDTLS_THREADING_C)
    if( mbedtls_mutex_unlock( &ctx->mutex ) != 0 )
        return( MBEDTLS_ERR_THREADING_MUTEX_ERROR );
#endif

    mbedtls_mpi_free( &T );

    if( ret != 0 )
        return( MBEDTLS_ERR_RSA_PUBLIC_FAILED + ret );

    return( 0 );
}

/*
 * Generate or update blinding values, see section 10 of:
 *  KOCHER, Paul C. Timing attacks on implementations of Diffie-Hellman, RSA,
 *  DSS, and other systems. In : Advances in Cryptology-CRYPTO'96. Springer
 *  Berlin Heidelberg, 1996. p. 104-113.
 */
static int rsa_prepare_blinding( mbedtls_rsa_context *ctx,
                 int (*f_rng)(void *, unsigned char *, size_t), void *p_rng )
{
    int ret, count = 0;

    if( ctx->Vf.p != NULL )
    {
        /* We already have blinding values, just update them by squaring */
        MBEDTLS_MPI_CHK( mbedtls_mpi_mul_mpi( &ctx->Vi, &ctx->Vi, &ctx->Vi ) );
        MBEDTLS_MPI_CHK( mbedtls_mpi_mod_mpi( &ctx->Vi, &ctx->Vi, &ctx->N ) );
        MBEDTLS_MPI_CHK( mbedtls_mpi_mul_mpi( &ctx->Vf, &ctx->Vf, &ctx->Vf ) );
        MBEDTLS_MPI_CHK( mbedtls_mpi_mod_mpi( &ctx->Vf, &ctx->Vf, &ctx->N ) );

        goto cleanup;
    }

    /* Unblinding value: Vf = random number, invertible mod N */
    do {
        if( count++ > 10 )
            return( MBEDTLS_ERR_RSA_RNG_FAILED );

        MBEDTLS_MPI_CHK( mbedtls_mpi_fill_random( &ctx->Vf, ctx->len - 1, f_rng, p_rng ) );
        MBEDTLS_MPI_CHK( mbedtls_mpi_gcd( &ctx->Vi, &ctx->Vf, &ctx->N ) );
    } while( mbedtls_mpi_cmp_int( &ctx->Vi, 1 ) != 0 );

    /* Blinding value: Vi =  Vf^(-e) mod N */
    MBEDTLS_MPI_CHK( mbedtls_mpi_inv_mod( &ctx->Vi, &ctx->Vf, &ctx->N ) );
    MBEDTLS_MPI_CHK( mbedtls_mpi_exp_mod( &ctx->Vi, &ctx->Vi, &ctx->E, &ctx->N, &ctx->RN ) );


cleanup:
    return( ret );
}

/*
 * Exponent blinding supposed to prevent side-channel attacks using multiple
 * traces of measurements to recover the RSA key. The more collisions are there,
 * the more bits of the key can be recovered. See [3].
 *
 * Collecting n collisions with m bit long blinding value requires 2^(m-m/n)
 * observations on avarage.
 *
 * For example with 28 byte blinding to achieve 2 collisions the adversary has
 * to make 2^112 observations on avarage.
 *
 * (With the currently (as of 2017 April) known best algorithms breaking 2048
 * bit RSA requires approximately as much time as trying out 2^112 random keys.
 * Thus in this sense with 28 byte blinding the security is not reduced by
 * side-channel attacks like the one in [3])
 *
 * This countermeasure does not help if the key recovery is possible with a
 * single trace.
 */
#define RSA_EXPONENT_BLINDING 28

/*
 * Do an RSA private key operation
 */
int mbedtls_rsa_private( mbedtls_rsa_context *ctx,
                 int (*f_rng)(void *, unsigned char *, size_t),
                 void *p_rng,
                 const unsigned char *input,
                 unsigned char *output )
{
    int ret;
    size_t olen;
    mbedtls_mpi T, T1, T2;
    mbedtls_mpi P1, Q1, R;
#if defined(MBEDTLS_RSA_NO_CRT)
    mbedtls_mpi D_blind;
    mbedtls_mpi *D = &ctx->D;
#else
    mbedtls_mpi DP_blind, DQ_blind;
    mbedtls_mpi *DP = &ctx->DP;
    mbedtls_mpi *DQ = &ctx->DQ;
#endif

    if( rsa_check_context( ctx, 1             /* private key checks */,
                                f_rng != NULL /* blinding y/n       */ ) != 0 )
    {
        return( MBEDTLS_ERR_RSA_BAD_INPUT_DATA );
    }

    mbedtls_mpi_init( &T ); mbedtls_mpi_init( &T1 ); mbedtls_mpi_init( &T2 );
    mbedtls_mpi_init( &P1 ); mbedtls_mpi_init( &Q1 ); mbedtls_mpi_init( &R );

    if( f_rng != NULL )
    {
#if defined(MBEDTLS_RSA_NO_CRT)
        mbedtls_mpi_init( &D_blind );
#else
        mbedtls_mpi_init( &DP_blind );
        mbedtls_mpi_init( &DQ_blind );
#endif
    }


#if defined(MBEDTLS_THREADING_C)
    if( ( ret = mbedtls_mutex_lock( &ctx->mutex ) ) != 0 )
        return( ret );
#endif

    MBEDTLS_MPI_CHK( mbedtls_mpi_read_binary( &T, input, ctx->len ) );
    if( mbedtls_mpi_cmp_mpi( &T, &ctx->N ) >= 0 )
    {
        ret = MBEDTLS_ERR_MPI_BAD_INPUT_DATA;
        goto cleanup;
    }

    if( f_rng != NULL )
    {
        /*
         * Blinding
         * T = T * Vi mod N
         */
        MBEDTLS_MPI_CHK( rsa_prepare_blinding( ctx, f_rng, p_rng ) );
        MBEDTLS_MPI_CHK( mbedtls_mpi_mul_mpi( &T, &T, &ctx->Vi ) );
        MBEDTLS_MPI_CHK( mbedtls_mpi_mod_mpi( &T, &T, &ctx->N ) );

        /*
         * Exponent blinding
         */
        MBEDTLS_MPI_CHK( mbedtls_mpi_sub_int( &P1, &ctx->P, 1 ) );
        MBEDTLS_MPI_CHK( mbedtls_mpi_sub_int( &Q1, &ctx->Q, 1 ) );

#if defined(MBEDTLS_RSA_NO_CRT)
        /*
         * D_blind = ( P - 1 ) * ( Q - 1 ) * R + D
         */
        MBEDTLS_MPI_CHK( mbedtls_mpi_fill_random( &R, RSA_EXPONENT_BLINDING,
                         f_rng, p_rng ) );
        MBEDTLS_MPI_CHK( mbedtls_mpi_mul_mpi( &D_blind, &P1, &Q1 ) );
        MBEDTLS_MPI_CHK( mbedtls_mpi_mul_mpi( &D_blind, &D_blind, &R ) );
        MBEDTLS_MPI_CHK( mbedtls_mpi_add_mpi( &D_blind, &D_blind, &ctx->D ) );

        D = &D_blind;
#else
        /*
         * DP_blind = ( P - 1 ) * R + DP
         */
        MBEDTLS_MPI_CHK( mbedtls_mpi_fill_random( &R, RSA_EXPONENT_BLINDING,
                         f_rng, p_rng ) );
        MBEDTLS_MPI_CHK( mbedtls_mpi_mul_mpi( &DP_blind, &P1, &R ) );
        MBEDTLS_MPI_CHK( mbedtls_mpi_add_mpi( &DP_blind, &DP_blind,
                    &ctx->DP ) );

        DP = &DP_blind;

        /*
         * DQ_blind = ( Q - 1 ) * R + DQ
         */
        MBEDTLS_MPI_CHK( mbedtls_mpi_fill_random( &R, RSA_EXPONENT_BLINDING,
                         f_rng, p_rng ) );
        MBEDTLS_MPI_CHK( mbedtls_mpi_mul_mpi( &DQ_blind, &Q1, &R ) );
        MBEDTLS_MPI_CHK( mbedtls_mpi_add_mpi( &DQ_blind, &DQ_blind,
                    &ctx->DQ ) );

        DQ = &DQ_blind;
#endif /* MBEDTLS_RSA_NO_CRT */
    }

#if defined(MBEDTLS_RSA_NO_CRT)
    MBEDTLS_MPI_CHK( mbedtls_mpi_exp_mod( &T, &T, D, &ctx->N, &ctx->RN ) );
#else
    /*
     * Faster decryption using the CRT
     *
     * T1 = input ^ dP mod P
     * T2 = input ^ dQ mod Q
     */
    MBEDTLS_MPI_CHK( mbedtls_mpi_exp_mod( &T1, &T, DP, &ctx->P, &ctx->RP ) );
    MBEDTLS_MPI_CHK( mbedtls_mpi_exp_mod( &T2, &T, DQ, &ctx->Q, &ctx->RQ ) );

    /*
     * T = (T1 - T2) * (Q^-1 mod P) mod P
     */
    MBEDTLS_MPI_CHK( mbedtls_mpi_sub_mpi( &T, &T1, &T2 ) );
    MBEDTLS_MPI_CHK( mbedtls_mpi_mul_mpi( &T1, &T, &ctx->QP ) );
    MBEDTLS_MPI_CHK( mbedtls_mpi_mod_mpi( &T, &T1, &ctx->P ) );

    /*
     * T = T2 + T * Q
     */
    MBEDTLS_MPI_CHK( mbedtls_mpi_mul_mpi( &T1, &T, &ctx->Q ) );
    MBEDTLS_MPI_CHK( mbedtls_mpi_add_mpi( &T, &T2, &T1 ) );
#endif /* MBEDTLS_RSA_NO_CRT */

    if( f_rng != NULL )
    {
        /*
         * Unblind
         * T = T * Vf mod N
         */
        MBEDTLS_MPI_CHK( mbedtls_mpi_mul_mpi( &T, &T, &ctx->Vf ) );
        MBEDTLS_MPI_CHK( mbedtls_mpi_mod_mpi( &T, &T, &ctx->N ) );
    }

    olen = ctx->len;
    MBEDTLS_MPI_CHK( mbedtls_mpi_write_binary( &T, output, olen ) );

cleanup:
#if defined(MBEDTLS_THREADING_C)
    if( mbedtls_mutex_unlock( &ctx->mutex ) != 0 )
        return( MBEDTLS_ERR_THREADING_MUTEX_ERROR );
#endif

    mbedtls_mpi_free( &T ); mbedtls_mpi_free( &T1 ); mbedtls_mpi_free( &T2 );
    mbedtls_mpi_free( &P1 ); mbedtls_mpi_free( &Q1 ); mbedtls_mpi_free( &R );

    if( f_rng != NULL )
    {
#if defined(MBEDTLS_RSA_NO_CRT)
        mbedtls_mpi_free( &D_blind );
#else
        mbedtls_mpi_free( &DP_blind );
        mbedtls_mpi_free( &DQ_blind );
#endif
    }

    if( ret != 0 )
        return( MBEDTLS_ERR_RSA_PRIVATE_FAILED + ret );

    return( 0 );
}

#if defined(MBEDTLS_PKCS1_V21)
/**
 * Generate and apply the MGF1 operation (from PKCS#1 v2.1) to a buffer.
 *
 * \param dst       buffer to mask
 * \param dlen      length of destination buffer
 * \param src       source of the mask generation
 * \param slen      length of the source buffer
 * \param md_ctx    message digest context to use
 */
static int mgf_mask( unsigned char *dst, size_t dlen, unsigned char *src,
                      size_t slen, mbedtls_md_context_t *md_ctx )
{
    unsigned char mask[MBEDTLS_MD_MAX_SIZE];
    unsigned char counter[4];
    unsigned char *p;
    unsigned int hlen;
    size_t i, use_len;
    int ret = 0;

    memset( mask, 0, MBEDTLS_MD_MAX_SIZE );
    memset( counter, 0, 4 );

    hlen = mbedtls_md_get_size( md_ctx->md_info );

    /* Generate and apply dbMask */
    p = dst;

    while( dlen > 0 )
    {
        use_len = hlen;
        if( dlen < hlen )
            use_len = dlen;

        if( ( ret = mbedtls_md_starts( md_ctx ) ) != 0 )
            goto exit;
        if( ( ret = mbedtls_md_update( md_ctx, src, slen ) ) != 0 )
            goto exit;
        if( ( ret = mbedtls_md_update( md_ctx, counter, 4 ) ) != 0 )
            goto exit;
        if( ( ret = mbedtls_md_finish( md_ctx, mask ) ) != 0 )
            goto exit;

        for( i = 0; i < use_len; ++i )
            *p++ ^= mask[i];

        counter[3]++;

        dlen -= use_len;
    }

exit:
    mbedtls_zeroize( mask, sizeof( mask ) );

    return( ret );
}
#endif /* MBEDTLS_PKCS1_V21 */

#if defined(MBEDTLS_PKCS1_V21)
/*
 * Implementation of the PKCS#1 v2.1 RSAES-OAEP-ENCRYPT function
 */
int mbedtls_rsa_rsaes_oaep_encrypt( mbedtls_rsa_context *ctx,
                            int (*f_rng)(void *, unsigned char *, size_t),
                            void *p_rng,
                            int mode,
                            const unsigned char *label, size_t label_len,
                            size_t ilen,
                            const unsigned char *input,
                            unsigned char *output )
{
    size_t olen;
    int ret;
    unsigned char *p = output;
    unsigned int hlen;
    const mbedtls_md_info_t *md_info;
    mbedtls_md_context_t md_ctx;

    if( mode == MBEDTLS_RSA_PRIVATE && ctx->padding != MBEDTLS_RSA_PKCS_V21 )
        return( MBEDTLS_ERR_RSA_BAD_INPUT_DATA );

    if( f_rng == NULL )
        return( MBEDTLS_ERR_RSA_BAD_INPUT_DATA );

    md_info = mbedtls_md_info_from_type( (mbedtls_md_type_t) ctx->hash_id );
    if( md_info == NULL )
        return( MBEDTLS_ERR_RSA_BAD_INPUT_DATA );

    olen = ctx->len;
    hlen = mbedtls_md_get_size( md_info );

    /* first comparison checks for overflow */
    if( ilen + 2 * hlen + 2 < ilen || olen < ilen + 2 * hlen + 2 )
        return( MBEDTLS_ERR_RSA_BAD_INPUT_DATA );

    memset( output, 0, olen );

    *p++ = 0;

    /* Generate a random octet string seed */
    if( ( ret = f_rng( p_rng, p, hlen ) ) != 0 )
        return( MBEDTLS_ERR_RSA_RNG_FAILED + ret );

    p += hlen;

    /* Construct DB */
    if( ( ret = mbedtls_md( md_info, label, label_len, p ) ) != 0 )
        return( ret );
    p += hlen;
    p += olen - 2 * hlen - 2 - ilen;
    *p++ = 1;
    memcpy( p, input, ilen );

    mbedtls_md_init( &md_ctx );
    if( ( ret = mbedtls_md_setup( &md_ctx, md_info, 0 ) ) != 0 )
        goto exit;

    /* maskedDB: Apply dbMask to DB */
    if( ( ret = mgf_mask( output + hlen + 1, olen - hlen - 1, output + 1, hlen,
                          &md_ctx ) ) != 0 )
        goto exit;

    /* maskedSeed: Apply seedMask to seed */
    if( ( ret = mgf_mask( output + 1, hlen, output + hlen + 1, olen - hlen - 1,
                          &md_ctx ) ) != 0 )
        goto exit;

exit:
    mbedtls_md_free( &md_ctx );

    if( ret != 0 )
        return( ret );

    return( ( mode == MBEDTLS_RSA_PUBLIC )
            ? mbedtls_rsa_public(  ctx, output, output )
            : mbedtls_rsa_private( ctx, f_rng, p_rng, output, output ) );
}
#endif /* MBEDTLS_PKCS1_V21 */

#if defined(MBEDTLS_PKCS1_V15)
/*
 * Implementation of the PKCS#1 v2.1 RSAES-PKCS1-V1_5-ENCRYPT function
 */
int mbedtls_rsa_rsaes_pkcs1_v15_encrypt( mbedtls_rsa_context *ctx,
                                 int (*f_rng)(void *, unsigned char *, size_t),
                                 void *p_rng,
                                 int mode, size_t ilen,
                                 const unsigned char *input,
                                 unsigned char *output )
{
    size_t nb_pad, olen;
    int ret;
    unsigned char *p = output;

    if( mode == MBEDTLS_RSA_PRIVATE && ctx->padding != MBEDTLS_RSA_PKCS_V15 )
        return( MBEDTLS_ERR_RSA_BAD_INPUT_DATA );

    // We don't check p_rng because it won't be dereferenced here
    if( f_rng == NULL || input == NULL || output == NULL )
        return( MBEDTLS_ERR_RSA_BAD_INPUT_DATA );

    olen = ctx->len;

    /* first comparison checks for overflow */
    if( ilen + 11 < ilen || olen < ilen + 11 )
        return( MBEDTLS_ERR_RSA_BAD_INPUT_DATA );

    nb_pad = olen - 3 - ilen;

    *p++ = 0;
    if( mode == MBEDTLS_RSA_PUBLIC )
    {
        *p++ = MBEDTLS_RSA_CRYPT;

        while( nb_pad-- > 0 )
        {
            int rng_dl = 100;

            do {
                ret = f_rng( p_rng, p, 1 );
            } while( *p == 0 && --rng_dl && ret == 0 );

            /* Check if RNG failed to generate data */
            if( rng_dl == 0 || ret != 0 )
                return( MBEDTLS_ERR_RSA_RNG_FAILED + ret );

            p++;
        }
    }
    else
    {
        *p++ = MBEDTLS_RSA_SIGN;

        while( nb_pad-- > 0 )
            *p++ = 0xFF;
    }

    *p++ = 0;
    memcpy( p, input, ilen );

    return( ( mode == MBEDTLS_RSA_PUBLIC )
            ? mbedtls_rsa_public(  ctx, output, output )
            : mbedtls_rsa_private( ctx, f_rng, p_rng, output, output ) );
}
#endif /* MBEDTLS_PKCS1_V15 */

/*
 * Add the message padding, then do an RSA operation
 */
int mbedtls_rsa_pkcs1_encrypt( mbedtls_rsa_context *ctx,
                       int (*f_rng)(void *, unsigned char *, size_t),
                       void *p_rng,
                       int mode, size_t ilen,
                       const unsigned char *input,
                       unsigned char *output )
{
    switch( ctx->padding )
    {
#if defined(MBEDTLS_PKCS1_V15)
        case MBEDTLS_RSA_PKCS_V15:
            return mbedtls_rsa_rsaes_pkcs1_v15_encrypt( ctx, f_rng, p_rng, mode, ilen,
                                                input, output );
#endif

#if defined(MBEDTLS_PKCS1_V21)
        case MBEDTLS_RSA_PKCS_V21:
            return mbedtls_rsa_rsaes_oaep_encrypt( ctx, f_rng, p_rng, mode, NULL, 0,
                                           ilen, input, output );
#endif

        default:
            return( MBEDTLS_ERR_RSA_INVALID_PADDING );
    }
}

#if defined(MBEDTLS_PKCS1_V21)
/*
 * Implementation of the PKCS#1 v2.1 RSAES-OAEP-DECRYPT function
 */
int mbedtls_rsa_rsaes_oaep_decrypt( mbedtls_rsa_context *ctx,
                            int (*f_rng)(void *, unsigned char *, size_t),
                            void *p_rng,
                            int mode,
                            const unsigned char *label, size_t label_len,
                            size_t *olen,
                            const unsigned char *input,
                            unsigned char *output,
                            size_t output_max_len )
{
    int ret;
    size_t ilen, i, pad_len;
    unsigned char *p, bad, pad_done;
    unsigned char buf[MBEDTLS_MPI_MAX_SIZE];
    unsigned char lhash[MBEDTLS_MD_MAX_SIZE];
    unsigned int hlen;
    const mbedtls_md_info_t *md_info;
    mbedtls_md_context_t md_ctx;

    /*
     * Parameters sanity checks
     */
    if( mode == MBEDTLS_RSA_PRIVATE && ctx->padding != MBEDTLS_RSA_PKCS_V21 )
        return( MBEDTLS_ERR_RSA_BAD_INPUT_DATA );

    ilen = ctx->len;

    if( ilen < 16 || ilen > sizeof( buf ) )
        return( MBEDTLS_ERR_RSA_BAD_INPUT_DATA );

    md_info = mbedtls_md_info_from_type( (mbedtls_md_type_t) ctx->hash_id );
    if( md_info == NULL )
        return( MBEDTLS_ERR_RSA_BAD_INPUT_DATA );

    hlen = mbedtls_md_get_size( md_info );

    // checking for integer underflow
    if( 2 * hlen + 2 > ilen )
        return( MBEDTLS_ERR_RSA_BAD_INPUT_DATA );

    /*
     * RSA operation
     */
    ret = ( mode == MBEDTLS_RSA_PUBLIC )
          ? mbedtls_rsa_public(  ctx, input, buf )
          : mbedtls_rsa_private( ctx, f_rng, p_rng, input, buf );

    if( ret != 0 )
        goto cleanup;

    /*
     * Unmask data and generate lHash
     */
    mbedtls_md_init( &md_ctx );
    if( ( ret = mbedtls_md_setup( &md_ctx, md_info, 0 ) ) != 0 )
    {
        mbedtls_md_free( &md_ctx );
        goto cleanup;
    }

    /* seed: Apply seedMask to maskedSeed */
    if( ( ret = mgf_mask( buf + 1, hlen, buf + hlen + 1, ilen - hlen - 1,
                          &md_ctx ) ) != 0 ||
    /* DB: Apply dbMask to maskedDB */
        ( ret = mgf_mask( buf + hlen + 1, ilen - hlen - 1, buf + 1, hlen,
                          &md_ctx ) ) != 0 )
    {
        mbedtls_md_free( &md_ctx );
        goto cleanup;
    }

    mbedtls_md_free( &md_ctx );

    /* Generate lHash */
    if( ( ret = mbedtls_md( md_info, label, label_len, lhash ) ) != 0 )
        goto cleanup;

    /*
     * Check contents, in "constant-time"
     */
    p = buf;
    bad = 0;

    bad |= *p++; /* First byte must be 0 */

    p += hlen; /* Skip seed */

    /* Check lHash */
    for( i = 0; i < hlen; i++ )
        bad |= lhash[i] ^ *p++;

    /* Get zero-padding len, but always read till end of buffer
     * (minus one, for the 01 byte) */
    pad_len = 0;
    pad_done = 0;
    for( i = 0; i < ilen - 2 * hlen - 2; i++ )
    {
        pad_done |= p[i];
        pad_len += ((pad_done | (unsigned char)-pad_done) >> 7) ^ 1;
    }

    p += pad_len;
    bad |= *p++ ^ 0x01;

    /*
     * The only information "leaked" is whether the padding was correct or not
     * (eg, no data is copied if it was not correct). This meets the
     * recommendations in PKCS#1 v2.2: an opponent cannot distinguish between
     * the different error conditions.
     */
    if( bad != 0 )
    {
        ret = MBEDTLS_ERR_RSA_INVALID_PADDING;
        goto cleanup;
    }

    if( ilen - ( p - buf ) > output_max_len )
    {
        ret = MBEDTLS_ERR_RSA_OUTPUT_TOO_LARGE;
        goto cleanup;
    }

    *olen = ilen - (p - buf);
    memcpy( output, p, *olen );
    ret = 0;

cleanup:
    mbedtls_zeroize( buf, sizeof( buf ) );
    mbedtls_zeroize( lhash, sizeof( lhash ) );

    return( ret );
}
#endif /* MBEDTLS_PKCS1_V21 */

#if defined(MBEDTLS_PKCS1_V15)
/*
 * Implementation of the PKCS#1 v2.1 RSAES-PKCS1-V1_5-DECRYPT function
 */
int mbedtls_rsa_rsaes_pkcs1_v15_decrypt( mbedtls_rsa_context *ctx,
                                 int (*f_rng)(void *, unsigned char *, size_t),
                                 void *p_rng,
                                 int mode, size_t *olen,
                                 const unsigned char *input,
                                 unsigned char *output,
                                 size_t output_max_len)
{
    int ret;
    size_t ilen, pad_count = 0, i;
    unsigned char *p, bad, pad_done = 0;
    unsigned char buf[MBEDTLS_MPI_MAX_SIZE];

    if( mode == MBEDTLS_RSA_PRIVATE && ctx->padding != MBEDTLS_RSA_PKCS_V15 )
        return( MBEDTLS_ERR_RSA_BAD_INPUT_DATA );

    ilen = ctx->len;

    if( ilen < 16 || ilen > sizeof( buf ) )
        return( MBEDTLS_ERR_RSA_BAD_INPUT_DATA );

    ret = ( mode == MBEDTLS_RSA_PUBLIC )
          ? mbedtls_rsa_public(  ctx, input, buf )
          : mbedtls_rsa_private( ctx, f_rng, p_rng, input, buf );

    if( ret != 0 )
        goto cleanup;

    p = buf;
    bad = 0;

    /*
     * Check and get padding len in "constant-time"
     */
    bad |= *p++; /* First byte must be 0 */

    /* This test does not depend on secret data */
    if( mode == MBEDTLS_RSA_PRIVATE )
    {
        bad |= *p++ ^ MBEDTLS_RSA_CRYPT;

        /* Get padding len, but always read till end of buffer
         * (minus one, for the 00 byte) */
        for( i = 0; i < ilen - 3; i++ )
        {
            pad_done  |= ((p[i] | (unsigned char)-p[i]) >> 7) ^ 1;
            pad_count += ((pad_done | (unsigned char)-pad_done) >> 7) ^ 1;
        }

        p += pad_count;
        bad |= *p++; /* Must be zero */
    }
    else
    {
        bad |= *p++ ^ MBEDTLS_RSA_SIGN;

        /* Get padding len, but always read till end of buffer
         * (minus one, for the 00 byte) */
        for( i = 0; i < ilen - 3; i++ )
        {
            pad_done |= ( p[i] != 0xFF );
            pad_count += ( pad_done == 0 );
        }

        p += pad_count;
        bad |= *p++; /* Must be zero */
    }

    bad |= ( pad_count < 8 );

    if( bad )
    {
        ret = MBEDTLS_ERR_RSA_INVALID_PADDING;
        goto cleanup;
    }

    if( ilen - ( p - buf ) > output_max_len )
    {
        ret = MBEDTLS_ERR_RSA_OUTPUT_TOO_LARGE;
        goto cleanup;
    }

    *olen = ilen - (p - buf);
    memcpy( output, p, *olen );
    ret = 0;

cleanup:
    mbedtls_zeroize( buf, sizeof( buf ) );

    return( ret );
}
#endif /* MBEDTLS_PKCS1_V15 */

/*
 * Do an RSA operation, then remove the message padding
 */
int mbedtls_rsa_pkcs1_decrypt( mbedtls_rsa_context *ctx,
                       int (*f_rng)(void *, unsigned char *, size_t),
                       void *p_rng,
                       int mode, size_t *olen,
                       const unsigned char *input,
                       unsigned char *output,
                       size_t output_max_len)
{
    switch( ctx->padding )
    {
#if defined(MBEDTLS_PKCS1_V15)
        case MBEDTLS_RSA_PKCS_V15:
            return mbedtls_rsa_rsaes_pkcs1_v15_decrypt( ctx, f_rng, p_rng, mode, olen,
                                                input, output, output_max_len );
#endif

#if defined(MBEDTLS_PKCS1_V21)
        case MBEDTLS_RSA_PKCS_V21:
            return mbedtls_rsa_rsaes_oaep_decrypt( ctx, f_rng, p_rng, mode, NULL, 0,
                                           olen, input, output,
                                           output_max_len );
#endif

        default:
            return( MBEDTLS_ERR_RSA_INVALID_PADDING );
    }
}

#if defined(MBEDTLS_PKCS1_V21)
/*
 * Implementation of the PKCS#1 v2.1 RSASSA-PSS-SIGN function
 */
int mbedtls_rsa_rsassa_pss_sign( mbedtls_rsa_context *ctx,
                         int (*f_rng)(void *, unsigned char *, size_t),
                         void *p_rng,
                         int mode,
                         mbedtls_md_type_t md_alg,
                         unsigned int hashlen,
                         const unsigned char *hash,
                         unsigned char *sig )
{
    size_t olen;
    unsigned char *p = sig;
    unsigned char salt[MBEDTLS_MD_MAX_SIZE];
    unsigned int slen, hlen, offset = 0;
    int ret;
    size_t msb;
    const mbedtls_md_info_t *md_info;
    mbedtls_md_context_t md_ctx;

    if( mode == MBEDTLS_RSA_PRIVATE && ctx->padding != MBEDTLS_RSA_PKCS_V21 )
        return( MBEDTLS_ERR_RSA_BAD_INPUT_DATA );

    if( f_rng == NULL )
        return( MBEDTLS_ERR_RSA_BAD_INPUT_DATA );

    olen = ctx->len;

    if( md_alg != MBEDTLS_MD_NONE )
    {
        /* Gather length of hash to sign */
        md_info = mbedtls_md_info_from_type( md_alg );
        if( md_info == NULL )
            return( MBEDTLS_ERR_RSA_BAD_INPUT_DATA );

        hashlen = mbedtls_md_get_size( md_info );
    }

    md_info = mbedtls_md_info_from_type( (mbedtls_md_type_t) ctx->hash_id );
    if( md_info == NULL )
        return( MBEDTLS_ERR_RSA_BAD_INPUT_DATA );

    hlen = mbedtls_md_get_size( md_info );
    slen = hlen;

    if( olen < hlen + slen + 2 )
        return( MBEDTLS_ERR_RSA_BAD_INPUT_DATA );

    memset( sig, 0, olen );

    /* Generate salt of length slen */
    if( ( ret = f_rng( p_rng, salt, slen ) ) != 0 )
        return( MBEDTLS_ERR_RSA_RNG_FAILED + ret );

    /* Note: EMSA-PSS encoding is over the length of N - 1 bits */
    msb = mbedtls_mpi_bitlen( &ctx->N ) - 1;
    p += olen - hlen * 2 - 2;
    *p++ = 0x01;
    memcpy( p, salt, slen );
    p += slen;

    mbedtls_md_init( &md_ctx );
    if( ( ret = mbedtls_md_setup( &md_ctx, md_info, 0 ) ) != 0 )
        goto exit;

    /* Generate H = Hash( M' ) */
    if( ( ret = mbedtls_md_starts( &md_ctx ) ) != 0 )
        goto exit;
    if( ( ret = mbedtls_md_update( &md_ctx, p, 8 ) ) != 0 )
        goto exit;
    if( ( ret = mbedtls_md_update( &md_ctx, hash, hashlen ) ) != 0 )
        goto exit;
    if( ( ret = mbedtls_md_update( &md_ctx, salt, slen ) ) != 0 )
        goto exit;
    if( ( ret = mbedtls_md_finish( &md_ctx, p ) ) != 0 )
        goto exit;

    /* Compensate for boundary condition when applying mask */
    if( msb % 8 == 0 )
        offset = 1;

    /* maskedDB: Apply dbMask to DB */
    if( ( ret = mgf_mask( sig + offset, olen - hlen - 1 - offset, p, hlen,
                          &md_ctx ) ) != 0 )
        goto exit;

    msb = mbedtls_mpi_bitlen( &ctx->N ) - 1;
    sig[0] &= 0xFF >> ( olen * 8 - msb );

    p += hlen;
    *p++ = 0xBC;

    mbedtls_zeroize( salt, sizeof( salt ) );

exit:
    mbedtls_md_free( &md_ctx );

    if( ret != 0 )
        return( ret );

    return( ( mode == MBEDTLS_RSA_PUBLIC )
            ? mbedtls_rsa_public(  ctx, sig, sig )
            : mbedtls_rsa_private( ctx, f_rng, p_rng, sig, sig ) );
}
#endif /* MBEDTLS_PKCS1_V21 */

#if defined(MBEDTLS_PKCS1_V15)
/*
 * Implementation of the PKCS#1 v2.1 RSASSA-PKCS1-V1_5-SIGN function
 */

/* Construct a PKCS v1.5 encoding of a hashed message
 *
 * This is used both for signature generation and verification.
 *
 * Parameters:
 * - md_alg:  Identifies the hash algorithm used to generate the given hash;
 *            MBEDTLS_MD_NONE if raw data is signed.
 * - hashlen: Length of hash in case hashlen is MBEDTLS_MD_NONE.
 * - hash:    Buffer containing the hashed message or the raw data.
 * - dst_len: Length of the encoded message.
 * - dst:     Buffer to hold the encoded message.
 *
 * Assumptions:
 * - hash has size hashlen if md_alg == MBEDTLS_MD_NONE.
 * - hash has size corresponding to md_alg if md_alg != MBEDTLS_MD_NONE.
 * - dst points to a buffer of size at least dst_len.
 *
 */
static int rsa_rsassa_pkcs1_v15_encode( mbedtls_md_type_t md_alg,
                                        unsigned int hashlen,
                                        const unsigned char *hash,
                                        size_t dst_len,
                                        unsigned char *dst )
{
    size_t oid_size  = 0;
    size_t nb_pad    = dst_len;
    unsigned char *p = dst;
    const char *oid  = NULL;

    /* Are we signing hashed or raw data? */
    if( md_alg != MBEDTLS_MD_NONE )
    {
        const mbedtls_md_info_t *md_info = mbedtls_md_info_from_type( md_alg );
        if( md_info == NULL )
            return( MBEDTLS_ERR_RSA_BAD_INPUT_DATA );

        if( mbedtls_oid_get_oid_by_md( md_alg, &oid, &oid_size ) != 0 )
            return( MBEDTLS_ERR_RSA_BAD_INPUT_DATA );

        hashlen = mbedtls_md_get_size( md_info );

        /* Double-check that 8 + hashlen + oid_size can be used as a
         * 1-byte ASN.1 length encoding and that there's no overflow. */
        if( 8 + hashlen + oid_size  >= 0x80         ||
            10 + hashlen            <  hashlen      ||
            10 + hashlen + oid_size <  10 + hashlen )
            return( MBEDTLS_ERR_RSA_BAD_INPUT_DATA );

        /*
         * Static bounds check:
         * - Need 10 bytes for five tag-length pairs.
         *   (Insist on 1-byte length encodings to protect against variants of
         *    Bleichenbacher's forgery attack against lax PKCS#1v1.5 verification)
         * - Need hashlen bytes for hash
         * - Need oid_size bytes for hash alg OID.
         */
        if( nb_pad < 10 + hashlen + oid_size )
            return( MBEDTLS_ERR_RSA_BAD_INPUT_DATA );
        nb_pad -= 10 + hashlen + oid_size;
    }
    else
    {
        if( nb_pad < hashlen )
            return( MBEDTLS_ERR_RSA_BAD_INPUT_DATA );

        nb_pad -= hashlen;
    }

    /* Need space for signature header and padding delimiter (3 bytes),
     * and 8 bytes for the minimal padding */
    if( nb_pad < 3 + 8 )
        return( MBEDTLS_ERR_RSA_BAD_INPUT_DATA );
    nb_pad -= 3;

    /* Now nb_pad is the amount of memory to be filled
     * with padding, and at least 8 bytes long. */

    /* Write signature header and padding */
    *p++ = 0;
    *p++ = MBEDTLS_RSA_SIGN;
    memset( p, 0xFF, nb_pad );
    p += nb_pad;
    *p++ = 0;

    /* Are we signing raw data? */
    if( md_alg == MBEDTLS_MD_NONE )
    {
        memcpy( p, hash, hashlen );
        return( 0 );
    }

    /* Signing hashed data, add corresponding ASN.1 structure
     *
     * DigestInfo ::= SEQUENCE {
     *   digestAlgorithm DigestAlgorithmIdentifier,
     *   digest Digest }
     * DigestAlgorithmIdentifier ::= AlgorithmIdentifier
     * Digest ::= OCTET STRING
     *
     * Schematic:
     * TAG-SEQ + LEN [ TAG-SEQ + LEN [ TAG-OID  + LEN [ OID  ]
     *                                 TAG-NULL + LEN [ NULL ] ]
     *                 TAG-OCTET + LEN [ HASH ] ]
     */
    *p++ = MBEDTLS_ASN1_SEQUENCE | MBEDTLS_ASN1_CONSTRUCTED;
    *p++ = (unsigned char)( 0x08 + oid_size + hashlen );
    *p++ = MBEDTLS_ASN1_SEQUENCE | MBEDTLS_ASN1_CONSTRUCTED;
    *p++ = (unsigned char)( 0x04 + oid_size );
    *p++ = MBEDTLS_ASN1_OID;
    *p++ = (unsigned char) oid_size;
    memcpy( p, oid, oid_size );
    p += oid_size;
    *p++ = MBEDTLS_ASN1_NULL;
    *p++ = 0x00;
    *p++ = MBEDTLS_ASN1_OCTET_STRING;
    *p++ = (unsigned char) hashlen;
    memcpy( p, hash, hashlen );
    p += hashlen;

    /* Just a sanity-check, should be automatic
     * after the initial bounds check. */
    if( p != dst + dst_len )
    {
        mbedtls_zeroize( dst, dst_len );
        return( MBEDTLS_ERR_RSA_BAD_INPUT_DATA );
    }

    return( 0 );
}

/*
 * Do an RSA operation to sign the message digest
 */
int mbedtls_rsa_rsassa_pkcs1_v15_sign( mbedtls_rsa_context *ctx,
                               int (*f_rng)(void *, unsigned char *, size_t),
                               void *p_rng,
                               int mode,
                               mbedtls_md_type_t md_alg,
                               unsigned int hashlen,
                               const unsigned char *hash,
                               unsigned char *sig )
{
    int ret;
    unsigned char *sig_try = NULL, *verif = NULL;

    if( mode == MBEDTLS_RSA_PRIVATE && ctx->padding != MBEDTLS_RSA_PKCS_V15 )
        return( MBEDTLS_ERR_RSA_BAD_INPUT_DATA );

    /*
     * Prepare PKCS1-v1.5 encoding (padding and hash identifier)
     */

    if( ( ret = rsa_rsassa_pkcs1_v15_encode( md_alg, hashlen, hash,
                                             ctx->len, sig ) ) != 0 )
        return( ret );

    /*
     * Call respective RSA primitive
     */

    if( mode == MBEDTLS_RSA_PUBLIC )
    {
        /* Skip verification on a public key operation */
        return( mbedtls_rsa_public( ctx, sig, sig ) );
    }

    /* Private key operation
     *
     * In order to prevent Lenstra's attack, make the signature in a
     * temporary buffer and check it before returning it.
     */

    sig_try = mbedtls_calloc( 1, ctx->len );
    if( sig_try == NULL )
        return( MBEDTLS_ERR_MPI_ALLOC_FAILED );

    verif = mbedtls_calloc( 1, ctx->len );
    if( verif == NULL )
    {
        mbedtls_free( sig_try );
        return( MBEDTLS_ERR_MPI_ALLOC_FAILED );
    }

    MBEDTLS_MPI_CHK( mbedtls_rsa_private( ctx, f_rng, p_rng, sig, sig_try ) );
    MBEDTLS_MPI_CHK( mbedtls_rsa_public( ctx, sig_try, verif ) );

    if( mbedtls_safer_memcmp( verif, sig, ctx->len ) != 0 )
    {
        ret = MBEDTLS_ERR_RSA_PRIVATE_FAILED;
        goto cleanup;
    }

    memcpy( sig, sig_try, ctx->len );

cleanup:
    mbedtls_free( sig_try );
    mbedtls_free( verif );

    return( ret );
}
#endif /* MBEDTLS_PKCS1_V15 */

/*
 * Do an RSA operation to sign the message digest
 */
int mbedtls_rsa_pkcs1_sign( mbedtls_rsa_context *ctx,
                    int (*f_rng)(void *, unsigned char *, size_t),
                    void *p_rng,
                    int mode,
                    mbedtls_md_type_t md_alg,
                    unsigned int hashlen,
                    const unsigned char *hash,
                    unsigned char *sig )
{
    switch( ctx->padding )
    {
#if defined(MBEDTLS_PKCS1_V15)
        case MBEDTLS_RSA_PKCS_V15:
            return mbedtls_rsa_rsassa_pkcs1_v15_sign( ctx, f_rng, p_rng, mode, md_alg,
                                              hashlen, hash, sig );
#endif

#if defined(MBEDTLS_PKCS1_V21)
        case MBEDTLS_RSA_PKCS_V21:
            return mbedtls_rsa_rsassa_pss_sign( ctx, f_rng, p_rng, mode, md_alg,
                                        hashlen, hash, sig );
#endif

        default:
            return( MBEDTLS_ERR_RSA_INVALID_PADDING );
    }
}

#if defined(MBEDTLS_PKCS1_V21)
/*
 * Implementation of the PKCS#1 v2.1 RSASSA-PSS-VERIFY function
 */
int mbedtls_rsa_rsassa_pss_verify_ext( mbedtls_rsa_context *ctx,
                               int (*f_rng)(void *, unsigned char *, size_t),
                               void *p_rng,
                               int mode,
                               mbedtls_md_type_t md_alg,
                               unsigned int hashlen,
                               const unsigned char *hash,
                               mbedtls_md_type_t mgf1_hash_id,
                               int expected_salt_len,
                               const unsigned char *sig )
{
    int ret;
    size_t siglen;
    unsigned char *p;
    unsigned char *hash_start;
    unsigned char result[MBEDTLS_MD_MAX_SIZE];
    unsigned char zeros[8];
    unsigned int hlen;
    size_t observed_salt_len, msb;
    const mbedtls_md_info_t *md_info;
    mbedtls_md_context_t md_ctx;
    unsigned char buf[MBEDTLS_MPI_MAX_SIZE];

    if( mode == MBEDTLS_RSA_PRIVATE && ctx->padding != MBEDTLS_RSA_PKCS_V21 )
        return( MBEDTLS_ERR_RSA_BAD_INPUT_DATA );

    siglen = ctx->len;

    if( siglen < 16 || siglen > sizeof( buf ) )
        return( MBEDTLS_ERR_RSA_BAD_INPUT_DATA );

    ret = ( mode == MBEDTLS_RSA_PUBLIC )
          ? mbedtls_rsa_public(  ctx, sig, buf )
          : mbedtls_rsa_private( ctx, f_rng, p_rng, sig, buf );

    if( ret != 0 )
        return( ret );

    p = buf;

    if( buf[siglen - 1] != 0xBC )
        return( MBEDTLS_ERR_RSA_INVALID_PADDING );

    if( md_alg != MBEDTLS_MD_NONE )
    {
        /* Gather length of hash to sign */
        md_info = mbedtls_md_info_from_type( md_alg );
        if( md_info == NULL )
            return( MBEDTLS_ERR_RSA_BAD_INPUT_DATA );

        hashlen = mbedtls_md_get_size( md_info );
    }

    md_info = mbedtls_md_info_from_type( mgf1_hash_id );
    if( md_info == NULL )
        return( MBEDTLS_ERR_RSA_BAD_INPUT_DATA );

    hlen = mbedtls_md_get_size( md_info );

    memset( zeros, 0, 8 );

    /*
     * Note: EMSA-PSS verification is over the length of N - 1 bits
     */
    msb = mbedtls_mpi_bitlen( &ctx->N ) - 1;

    if( buf[0] >> ( 8 - siglen * 8 + msb ) )
        return( MBEDTLS_ERR_RSA_BAD_INPUT_DATA );

    /* Compensate for boundary condition when applying mask */
    if( msb % 8 == 0 )
    {
        p++;
        siglen -= 1;
    }

    if( siglen < hlen + 2 )
        return( MBEDTLS_ERR_RSA_BAD_INPUT_DATA );
    hash_start = p + siglen - hlen - 1;

    mbedtls_md_init( &md_ctx );
    if( ( ret = mbedtls_md_setup( &md_ctx, md_info, 0 ) ) != 0 )
        goto exit;

<<<<<<< HEAD
    mgf_mask( p, siglen - hlen - 1, hash_start, hlen, &md_ctx );
=======
    if( ( ret = mgf_mask( p, siglen - hlen - 1, p + siglen - hlen - 1, hlen,
                          &md_ctx ) ) != 0 )
        goto exit;
>>>>>>> 005239e3

    buf[0] &= 0xFF >> ( siglen * 8 - msb );

    while( p < hash_start - 1 && *p == 0 )
        p++;

<<<<<<< HEAD
    if( *p++ != 0x01 )
=======
    if( p == buf + siglen || *p++ != 0x01 )
>>>>>>> 005239e3
    {
        ret = MBEDTLS_ERR_RSA_INVALID_PADDING;
        goto exit;
    }

    observed_salt_len = hash_start - p;

    if( expected_salt_len != MBEDTLS_RSA_SALT_LEN_ANY &&
        observed_salt_len != (size_t) expected_salt_len )
    {
        ret = MBEDTLS_ERR_RSA_INVALID_PADDING;
        goto exit;
    }

    /*
     * Generate H = Hash( M' )
     */
<<<<<<< HEAD
    mbedtls_md_starts( &md_ctx );
    mbedtls_md_update( &md_ctx, zeros, 8 );
    mbedtls_md_update( &md_ctx, hash, hashlen );
    mbedtls_md_update( &md_ctx, p, observed_salt_len );
    mbedtls_md_finish( &md_ctx, result );
=======
    if( ( ret = mbedtls_md_starts( &md_ctx ) ) != 0 )
        goto exit;
    if( ( ret = mbedtls_md_update( &md_ctx, zeros, 8 ) ) != 0 )
        goto exit;
    if( ( ret = mbedtls_md_update( &md_ctx, hash, hashlen ) ) != 0 )
        goto exit;
    if( ( ret = mbedtls_md_update( &md_ctx, p, slen ) ) != 0 )
        goto exit;
    if( ( ret = mbedtls_md_finish( &md_ctx, result ) ) != 0 )
        goto exit;

    if( memcmp( p + slen, result, hlen ) != 0 )
    {
        ret = MBEDTLS_ERR_RSA_VERIFY_FAILED;
        goto exit;
    }
>>>>>>> 005239e3

exit:
    mbedtls_md_free( &md_ctx );

<<<<<<< HEAD
    if( memcmp( hash_start, result, hlen ) == 0 )
        return( 0 );
    else
        return( MBEDTLS_ERR_RSA_VERIFY_FAILED );
=======
    return( ret );
>>>>>>> 005239e3
}

/*
 * Simplified PKCS#1 v2.1 RSASSA-PSS-VERIFY function
 */
int mbedtls_rsa_rsassa_pss_verify( mbedtls_rsa_context *ctx,
                           int (*f_rng)(void *, unsigned char *, size_t),
                           void *p_rng,
                           int mode,
                           mbedtls_md_type_t md_alg,
                           unsigned int hashlen,
                           const unsigned char *hash,
                           const unsigned char *sig )
{
    mbedtls_md_type_t mgf1_hash_id = ( ctx->hash_id != MBEDTLS_MD_NONE )
                             ? (mbedtls_md_type_t) ctx->hash_id
                             : md_alg;

    return( mbedtls_rsa_rsassa_pss_verify_ext( ctx, f_rng, p_rng, mode,
                                       md_alg, hashlen, hash,
                                       mgf1_hash_id, MBEDTLS_RSA_SALT_LEN_ANY,
                                       sig ) );

}
#endif /* MBEDTLS_PKCS1_V21 */

#if defined(MBEDTLS_PKCS1_V15)
/*
 * Implementation of the PKCS#1 v2.1 RSASSA-PKCS1-v1_5-VERIFY function
 */
int mbedtls_rsa_rsassa_pkcs1_v15_verify( mbedtls_rsa_context *ctx,
                                 int (*f_rng)(void *, unsigned char *, size_t),
                                 void *p_rng,
                                 int mode,
                                 mbedtls_md_type_t md_alg,
                                 unsigned int hashlen,
                                 const unsigned char *hash,
                                 const unsigned char *sig )
{
    int ret = 0;
    const size_t sig_len = ctx->len;
    unsigned char *encoded = NULL, *encoded_expected = NULL;

    if( mode == MBEDTLS_RSA_PRIVATE && ctx->padding != MBEDTLS_RSA_PKCS_V15 )
        return( MBEDTLS_ERR_RSA_BAD_INPUT_DATA );

    /*
     * Prepare expected PKCS1 v1.5 encoding of hash.
     */

    if( ( encoded          = mbedtls_calloc( 1, sig_len ) ) == NULL ||
        ( encoded_expected = mbedtls_calloc( 1, sig_len ) ) == NULL )
    {
        ret = MBEDTLS_ERR_MPI_ALLOC_FAILED;
        goto cleanup;
    }

    if( ( ret = rsa_rsassa_pkcs1_v15_encode( md_alg, hashlen, hash, sig_len,
                                             encoded_expected ) ) != 0 )
        goto cleanup;

    /*
     * Apply RSA primitive to get what should be PKCS1 encoded hash.
     */

    ret = ( mode == MBEDTLS_RSA_PUBLIC )
          ? mbedtls_rsa_public(  ctx, sig, encoded )
          : mbedtls_rsa_private( ctx, f_rng, p_rng, sig, encoded );
    if( ret != 0 )
        goto cleanup;

    /*
     * Compare
     */

    if( ( ret = mbedtls_safer_memcmp( encoded, encoded_expected,
                                      sig_len ) ) != 0 )
    {
        ret = MBEDTLS_ERR_RSA_VERIFY_FAILED;
        goto cleanup;
    }

cleanup:

    if( encoded != NULL )
    {
        mbedtls_zeroize( encoded, sig_len );
        mbedtls_free( encoded );
    }

    if( encoded_expected != NULL )
    {
        mbedtls_zeroize( encoded_expected, sig_len );
        mbedtls_free( encoded_expected );
    }

    return( ret );
}
#endif /* MBEDTLS_PKCS1_V15 */

/*
 * Do an RSA operation and check the message digest
 */
int mbedtls_rsa_pkcs1_verify( mbedtls_rsa_context *ctx,
                      int (*f_rng)(void *, unsigned char *, size_t),
                      void *p_rng,
                      int mode,
                      mbedtls_md_type_t md_alg,
                      unsigned int hashlen,
                      const unsigned char *hash,
                      const unsigned char *sig )
{
    switch( ctx->padding )
    {
#if defined(MBEDTLS_PKCS1_V15)
        case MBEDTLS_RSA_PKCS_V15:
            return mbedtls_rsa_rsassa_pkcs1_v15_verify( ctx, f_rng, p_rng, mode, md_alg,
                                                hashlen, hash, sig );
#endif

#if defined(MBEDTLS_PKCS1_V21)
        case MBEDTLS_RSA_PKCS_V21:
            return mbedtls_rsa_rsassa_pss_verify( ctx, f_rng, p_rng, mode, md_alg,
                                          hashlen, hash, sig );
#endif

        default:
            return( MBEDTLS_ERR_RSA_INVALID_PADDING );
    }
}

/*
 * Copy the components of an RSA key
 */
int mbedtls_rsa_copy( mbedtls_rsa_context *dst, const mbedtls_rsa_context *src )
{
    int ret;

    dst->ver = src->ver;
    dst->len = src->len;

    MBEDTLS_MPI_CHK( mbedtls_mpi_copy( &dst->N, &src->N ) );
    MBEDTLS_MPI_CHK( mbedtls_mpi_copy( &dst->E, &src->E ) );

    MBEDTLS_MPI_CHK( mbedtls_mpi_copy( &dst->D, &src->D ) );
    MBEDTLS_MPI_CHK( mbedtls_mpi_copy( &dst->P, &src->P ) );
    MBEDTLS_MPI_CHK( mbedtls_mpi_copy( &dst->Q, &src->Q ) );

#if !defined(MBEDTLS_RSA_NO_CRT)
    MBEDTLS_MPI_CHK( mbedtls_mpi_copy( &dst->DP, &src->DP ) );
    MBEDTLS_MPI_CHK( mbedtls_mpi_copy( &dst->DQ, &src->DQ ) );
    MBEDTLS_MPI_CHK( mbedtls_mpi_copy( &dst->QP, &src->QP ) );
    MBEDTLS_MPI_CHK( mbedtls_mpi_copy( &dst->RP, &src->RP ) );
    MBEDTLS_MPI_CHK( mbedtls_mpi_copy( &dst->RQ, &src->RQ ) );
#endif

    MBEDTLS_MPI_CHK( mbedtls_mpi_copy( &dst->RN, &src->RN ) );

    MBEDTLS_MPI_CHK( mbedtls_mpi_copy( &dst->Vi, &src->Vi ) );
    MBEDTLS_MPI_CHK( mbedtls_mpi_copy( &dst->Vf, &src->Vf ) );

    dst->padding = src->padding;
    dst->hash_id = src->hash_id;

cleanup:
    if( ret != 0 )
        mbedtls_rsa_free( dst );

    return( ret );
}

/*
 * Free the components of an RSA key
 */
void mbedtls_rsa_free( mbedtls_rsa_context *ctx )
{
    mbedtls_mpi_free( &ctx->Vi ); mbedtls_mpi_free( &ctx->Vf );
    mbedtls_mpi_free( &ctx->RN ); mbedtls_mpi_free( &ctx->D  );
    mbedtls_mpi_free( &ctx->Q  ); mbedtls_mpi_free( &ctx->P  );
    mbedtls_mpi_free( &ctx->E  ); mbedtls_mpi_free( &ctx->N  );

#if !defined(MBEDTLS_RSA_NO_CRT)
    mbedtls_mpi_free( &ctx->RQ ); mbedtls_mpi_free( &ctx->RP );
    mbedtls_mpi_free( &ctx->QP ); mbedtls_mpi_free( &ctx->DQ );
    mbedtls_mpi_free( &ctx->DP );
#endif /* MBEDTLS_RSA_NO_CRT */

#if defined(MBEDTLS_THREADING_C)
    mbedtls_mutex_free( &ctx->mutex );
#endif
}

#endif /* !MBEDTLS_RSA_ALT */

#if defined(MBEDTLS_SELF_TEST)

#include "mbedtls/sha1.h"

/*
 * Example RSA-1024 keypair, for test purposes
 */
#define KEY_LEN 128

#define RSA_N   "9292758453063D803DD603D5E777D788" \
                "8ED1D5BF35786190FA2F23EBC0848AEA" \
                "DDA92CA6C3D80B32C4D109BE0F36D6AE" \
                "7130B9CED7ACDF54CFC7555AC14EEBAB" \
                "93A89813FBF3C4F8066D2D800F7C38A8" \
                "1AE31942917403FF4946B0A83D3D3E05" \
                "EE57C6F5F5606FB5D4BC6CD34EE0801A" \
                "5E94BB77B07507233A0BC7BAC8F90F79"

#define RSA_E   "10001"

#define RSA_D   "24BF6185468786FDD303083D25E64EFC" \
                "66CA472BC44D253102F8B4A9D3BFA750" \
                "91386C0077937FE33FA3252D28855837" \
                "AE1B484A8A9A45F7EE8C0C634F99E8CD" \
                "DF79C5CE07EE72C7F123142198164234" \
                "CABB724CF78B8173B9F880FC86322407" \
                "AF1FEDFDDE2BEB674CA15F3E81A1521E" \
                "071513A1E85B5DFA031F21ECAE91A34D"

#define RSA_P   "C36D0EB7FCD285223CFB5AABA5BDA3D8" \
                "2C01CAD19EA484A87EA4377637E75500" \
                "FCB2005C5C7DD6EC4AC023CDA285D796" \
                "C3D9E75E1EFC42488BB4F1D13AC30A57"

#define RSA_Q   "C000DF51A7C77AE8D7C7370C1FF55B69" \
                "E211C2B9E5DB1ED0BF61D0D9899620F4" \
                "910E4168387E3C30AA1E00C339A79508" \
                "8452DD96A9A5EA5D9DCA68DA636032AF"

#define PT_LEN  24
#define RSA_PT  "\xAA\xBB\xCC\x03\x02\x01\x00\xFF\xFF\xFF\xFF\xFF" \
                "\x11\x22\x33\x0A\x0B\x0C\xCC\xDD\xDD\xDD\xDD\xDD"

#if defined(MBEDTLS_PKCS1_V15)
static int myrand( void *rng_state, unsigned char *output, size_t len )
{
#if !defined(__OpenBSD__)
    size_t i;

    if( rng_state != NULL )
        rng_state  = NULL;

    for( i = 0; i < len; ++i )
        output[i] = rand();
#else
    if( rng_state != NULL )
        rng_state = NULL;

    arc4random_buf( output, len );
#endif /* !OpenBSD */

    return( 0 );
}
#endif /* MBEDTLS_PKCS1_V15 */

/*
 * Checkup routine
 */
int mbedtls_rsa_self_test( int verbose )
{
    int ret = 0;
#if defined(MBEDTLS_PKCS1_V15)
    size_t len;
    mbedtls_rsa_context rsa;
    unsigned char rsa_plaintext[PT_LEN];
    unsigned char rsa_decrypted[PT_LEN];
    unsigned char rsa_ciphertext[KEY_LEN];
#if defined(MBEDTLS_SHA1_C)
    unsigned char sha1sum[20];
#endif

    mbedtls_mpi K;

    mbedtls_mpi_init( &K );
    mbedtls_rsa_init( &rsa, MBEDTLS_RSA_PKCS_V15, 0 );

    MBEDTLS_MPI_CHK( mbedtls_mpi_read_string( &K, 16, RSA_N  ) );
    MBEDTLS_MPI_CHK( mbedtls_rsa_import( &rsa, &K, NULL, NULL, NULL, NULL ) );
    MBEDTLS_MPI_CHK( mbedtls_mpi_read_string( &K, 16, RSA_P  ) );
    MBEDTLS_MPI_CHK( mbedtls_rsa_import( &rsa, NULL, &K, NULL, NULL, NULL ) );
    MBEDTLS_MPI_CHK( mbedtls_mpi_read_string( &K, 16, RSA_Q  ) );
    MBEDTLS_MPI_CHK( mbedtls_rsa_import( &rsa, NULL, NULL, &K, NULL, NULL ) );
    MBEDTLS_MPI_CHK( mbedtls_mpi_read_string( &K, 16, RSA_D  ) );
    MBEDTLS_MPI_CHK( mbedtls_rsa_import( &rsa, NULL, NULL, NULL, &K, NULL ) );
    MBEDTLS_MPI_CHK( mbedtls_mpi_read_string( &K, 16, RSA_E  ) );
    MBEDTLS_MPI_CHK( mbedtls_rsa_import( &rsa, NULL, NULL, NULL, NULL, &K ) );

    MBEDTLS_MPI_CHK( mbedtls_rsa_complete( &rsa ) );

    if( verbose != 0 )
        mbedtls_printf( "  RSA key validation: " );

    if( mbedtls_rsa_check_pubkey(  &rsa ) != 0 ||
        mbedtls_rsa_check_privkey( &rsa ) != 0 )
    {
        if( verbose != 0 )
            mbedtls_printf( "failed\n" );

        return( 1 );
    }

    if( verbose != 0 )
        mbedtls_printf( "passed\n  PKCS#1 encryption : " );

    memcpy( rsa_plaintext, RSA_PT, PT_LEN );

    if( mbedtls_rsa_pkcs1_encrypt( &rsa, myrand, NULL, MBEDTLS_RSA_PUBLIC,
                                   PT_LEN, rsa_plaintext,
                                   rsa_ciphertext ) != 0 )
    {
        if( verbose != 0 )
            mbedtls_printf( "failed\n" );

        return( 1 );
    }

    if( verbose != 0 )
        mbedtls_printf( "passed\n  PKCS#1 decryption : " );

    if( mbedtls_rsa_pkcs1_decrypt( &rsa, myrand, NULL, MBEDTLS_RSA_PRIVATE,
                                   &len, rsa_ciphertext, rsa_decrypted,
                                   sizeof(rsa_decrypted) ) != 0 )
    {
        if( verbose != 0 )
            mbedtls_printf( "failed\n" );

        return( 1 );
    }

    if( memcmp( rsa_decrypted, rsa_plaintext, len ) != 0 )
    {
        if( verbose != 0 )
            mbedtls_printf( "failed\n" );

        return( 1 );
    }

    if( verbose != 0 )
        mbedtls_printf( "passed\n" );

#if defined(MBEDTLS_SHA1_C)
    if( verbose != 0 )
        mbedtls_printf( "  PKCS#1 data sign  : " );

    if( mbedtls_sha1_ret( rsa_plaintext, PT_LEN, sha1sum ) != 0 )
    {
        if( verbose != 0 )
            mbedtls_printf( "failed\n" );

        return( 1 );
    }

    if( mbedtls_rsa_pkcs1_sign( &rsa, myrand, NULL,
                                MBEDTLS_RSA_PRIVATE, MBEDTLS_MD_SHA1, 0,
                                sha1sum, rsa_ciphertext ) != 0 )
    {
        if( verbose != 0 )
            mbedtls_printf( "failed\n" );

        return( 1 );
    }

    if( verbose != 0 )
        mbedtls_printf( "passed\n  PKCS#1 sig. verify: " );

    if( mbedtls_rsa_pkcs1_verify( &rsa, NULL, NULL,
                                  MBEDTLS_RSA_PUBLIC, MBEDTLS_MD_SHA1, 0,
                                  sha1sum, rsa_ciphertext ) != 0 )
    {
        if( verbose != 0 )
            mbedtls_printf( "failed\n" );

        return( 1 );
    }

    if( verbose != 0 )
        mbedtls_printf( "passed\n" );
#endif /* MBEDTLS_SHA1_C */

    if( verbose != 0 )
        mbedtls_printf( "\n" );

cleanup:
    mbedtls_mpi_free( &K );
    mbedtls_rsa_free( &rsa );
#else /* MBEDTLS_PKCS1_V15 */
    ((void) verbose);
#endif /* MBEDTLS_PKCS1_V15 */
    return( ret );
}

#endif /* MBEDTLS_SELF_TEST */

#endif /* MBEDTLS_RSA_C */<|MERGE_RESOLUTION|>--- conflicted
+++ resolved
@@ -1867,24 +1867,16 @@
     if( ( ret = mbedtls_md_setup( &md_ctx, md_info, 0 ) ) != 0 )
         goto exit;
 
-<<<<<<< HEAD
-    mgf_mask( p, siglen - hlen - 1, hash_start, hlen, &md_ctx );
-=======
-    if( ( ret = mgf_mask( p, siglen - hlen - 1, p + siglen - hlen - 1, hlen,
-                          &md_ctx ) ) != 0 )
+    ret = mgf_mask( p, siglen - hlen - 1, hash_start, hlen, &md_ctx );
+    if( ret != 0 )
         goto exit;
->>>>>>> 005239e3
 
     buf[0] &= 0xFF >> ( siglen * 8 - msb );
 
     while( p < hash_start - 1 && *p == 0 )
         p++;
 
-<<<<<<< HEAD
     if( *p++ != 0x01 )
-=======
-    if( p == buf + siglen || *p++ != 0x01 )
->>>>>>> 005239e3
     {
         ret = MBEDTLS_ERR_RSA_INVALID_PADDING;
         goto exit;
@@ -1902,42 +1894,32 @@
     /*
      * Generate H = Hash( M' )
      */
-<<<<<<< HEAD
-    mbedtls_md_starts( &md_ctx );
-    mbedtls_md_update( &md_ctx, zeros, 8 );
-    mbedtls_md_update( &md_ctx, hash, hashlen );
-    mbedtls_md_update( &md_ctx, p, observed_salt_len );
-    mbedtls_md_finish( &md_ctx, result );
-=======
-    if( ( ret = mbedtls_md_starts( &md_ctx ) ) != 0 )
+    ret = mbedtls_md_starts( &md_ctx );
+    if ( ret != 0 )
         goto exit;
-    if( ( ret = mbedtls_md_update( &md_ctx, zeros, 8 ) ) != 0 )
+    ret = mbedtls_md_update( &md_ctx, zeros, 8 );
+    if ( ret != 0 )
         goto exit;
-    if( ( ret = mbedtls_md_update( &md_ctx, hash, hashlen ) ) != 0 )
+    ret = mbedtls_md_update( &md_ctx, hash, hashlen );
+    if ( ret != 0 )
         goto exit;
-    if( ( ret = mbedtls_md_update( &md_ctx, p, slen ) ) != 0 )
+    ret = mbedtls_md_update( &md_ctx, p, observed_salt_len );
+    if ( ret != 0 )
         goto exit;
-    if( ( ret = mbedtls_md_finish( &md_ctx, result ) ) != 0 )
+    ret = mbedtls_md_finish( &md_ctx, result );
+    if ( ret != 0 )
         goto exit;
 
-    if( memcmp( p + slen, result, hlen ) != 0 )
+    if( memcmp( hash_start, result, hlen ) != 0 )
     {
         ret = MBEDTLS_ERR_RSA_VERIFY_FAILED;
         goto exit;
     }
->>>>>>> 005239e3
 
 exit:
     mbedtls_md_free( &md_ctx );
 
-<<<<<<< HEAD
-    if( memcmp( hash_start, result, hlen ) == 0 )
-        return( 0 );
-    else
-        return( MBEDTLS_ERR_RSA_VERIFY_FAILED );
-=======
     return( ret );
->>>>>>> 005239e3
 }
 
 /*
